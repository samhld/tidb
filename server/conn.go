// Copyright 2015 PingCAP, Inc.
//
// Licensed under the Apache License, Version 2.0 (the "License");
// you may not use this file except in compliance with the License.
// You may obtain a copy of the License at
//
//     http://www.apache.org/licenses/LICENSE-2.0
//
// Unless required by applicable law or agreed to in writing, software
// distributed under the License is distributed on an "AS IS" BASIS,
// WITHOUT WARRANTIES OR CONDITIONS OF ANY KIND, either express or implied.
// See the License for the specific language governing permissions and
// limitations under the License.

// Copyright 2013 The Go-MySQL-Driver Authors. All rights reserved.
//
// This Source Code Form is subject to the terms of the Mozilla Public
// License, v. 2.0. If a copy of the MPL was not distributed with this file,
// You can obtain one at http://mozilla.org/MPL/2.0/.

// The MIT License (MIT)
//
// Copyright (c) 2014 wandoulabs
// Copyright (c) 2014 siddontang
//
// Permission is hereby granted, free of charge, to any person obtaining a copy of
// this software and associated documentation files (the "Software"), to deal in
// the Software without restriction, including without limitation the rights to
// use, copy, modify, merge, publish, distribute, sublicense, and/or sell copies of
// the Software, and to permit persons to whom the Software is furnished to do so,
// subject to the following conditions:
//
// The above copyright notice and this permission notice shall be included in all
// copies or substantial portions of the Software.

package server

import (
	"bytes"
	"context"
	"crypto/tls"
	"encoding/binary"
	goerr "errors"
	"fmt"
	"io"
	"net"
	"os/user"
	"runtime/pprof"
	"runtime/trace"
	"strconv"
	"strings"
	"sync"
	"sync/atomic"
	"time"
	"unsafe"

	"github.com/pingcap/errors"
	"github.com/pingcap/failpoint"
	"github.com/pingcap/tidb/config"
	"github.com/pingcap/tidb/domain/infosync"
	"github.com/pingcap/tidb/errno"
	"github.com/pingcap/tidb/executor"
	"github.com/pingcap/tidb/extension"
	"github.com/pingcap/tidb/infoschema"
	"github.com/pingcap/tidb/kv"
	"github.com/pingcap/tidb/metrics"
	"github.com/pingcap/tidb/parser"
	"github.com/pingcap/tidb/parser/ast"
	"github.com/pingcap/tidb/parser/auth"
	"github.com/pingcap/tidb/parser/mysql"
	"github.com/pingcap/tidb/parser/terror"
	plannercore "github.com/pingcap/tidb/planner/core"
	"github.com/pingcap/tidb/plugin"
	"github.com/pingcap/tidb/privilege"
	server_metrics "github.com/pingcap/tidb/server/metrics"
	"github.com/pingcap/tidb/session"
	"github.com/pingcap/tidb/sessionctx"
	"github.com/pingcap/tidb/sessionctx/stmtctx"
	"github.com/pingcap/tidb/sessionctx/variable"
	"github.com/pingcap/tidb/sessiontxn"
	storeerr "github.com/pingcap/tidb/store/driver/error"
	"github.com/pingcap/tidb/tablecodec"
	tidbutil "github.com/pingcap/tidb/util"
	"github.com/pingcap/tidb/util/arena"
	"github.com/pingcap/tidb/util/chunk"
	"github.com/pingcap/tidb/util/execdetails"
	"github.com/pingcap/tidb/util/hack"
	"github.com/pingcap/tidb/util/logutil"
	"github.com/pingcap/tidb/util/memory"
	tlsutil "github.com/pingcap/tidb/util/tls"
	topsqlstate "github.com/pingcap/tidb/util/topsql/state"
	"github.com/pingcap/tidb/util/tracing"
	"github.com/prometheus/client_golang/prometheus"
	"github.com/tikv/client-go/v2/util"
	"go.uber.org/zap"
)

const (
	connStatusDispatching int32 = iota
	connStatusReading
	connStatusShutdown     // Closed by server.
	connStatusWaitShutdown // Notified by server to close.
)

// newClientConn creates a *clientConn object.
func newClientConn(s *Server) *clientConn {
	return &clientConn{
		server:       s,
		connectionID: s.globalConnID.NextID(),
		collation:    mysql.DefaultCollationID,
		alloc:        arena.NewAllocator(32 * 1024),
		chunkAlloc:   chunk.NewAllocator(),
		status:       connStatusDispatching,
		lastActive:   time.Now(),
		authPlugin:   mysql.AuthNativePassword,
<<<<<<< HEAD
		quit:         make(chan struct{}),
=======
		ppEnabled:    s.cfg.ProxyProtocol.Networks != "",
>>>>>>> 196ddc08
	}
}

// clientConn represents a connection between server and client, it maintains connection specific state,
// handles client query.
type clientConn struct {
	pkt          *packetIO         // a helper to read and write data in packet format.
	bufReadConn  *bufferedReadConn // a buffered-read net.Conn or buffered-read tls.Conn.
	tlsConn      *tls.Conn         // TLS connection, nil if not TLS.
	server       *Server           // a reference of server instance.
	capability   uint32            // client capability affects the way server handles client request.
	connectionID uint64            // atomically allocated by a global variable, unique in process scope.
	user         string            // user of the client.
	dbname       string            // default database name.
	salt         []byte            // random bytes used for authentication.
	alloc        arena.Allocator   // an memory allocator for reducing memory allocation.
	chunkAlloc   chunk.Allocator
	lastPacket   []byte // latest sql query string, currently used for logging error.
	// ShowProcess() and mysql.ComChangeUser both visit this field, ShowProcess() read information through
	// the TiDBContext and mysql.ComChangeUser re-create it, so a lock is required here.
	ctx struct {
		sync.RWMutex
		*TiDBContext // an interface to execute sql statements.
	}
	attrs         map[string]string // attributes parsed from client handshake response, not used for now.
	serverHost    string            // server host
	peerHost      string            // peer host
	peerPort      string            // peer port
	status        int32             // dispatching/reading/shutdown/waitshutdown
	lastCode      uint16            // last error code
	collation     uint8             // collation used by client, may be different from the collation used by database.
	lastActive    time.Time         // last active time
	authPlugin    string            // default authentication plugin
	isUnixSocket  bool              // connection is Unix Socket file
	rsEncoder     *resultEncoder    // rsEncoder is used to encode the string result to different charsets.
	inputDecoder  *inputDecoder     // inputDecoder is used to decode the different charsets of incoming strings to utf-8.
	socketCredUID uint32            // UID from the other end of the Unix Socket
	// mu is used for cancelling the execution of current transaction.
	mu struct {
		sync.RWMutex
		cancelFunc context.CancelFunc
	}
<<<<<<< HEAD
	// quit is close once clientConn quit Run().
	quit chan struct{}
=======
	extensions *extension.SessionExtensions

	// Proxy Protocol Enabled
	ppEnabled bool
}

func (cc *clientConn) getCtx() *TiDBContext {
	cc.ctx.RLock()
	defer cc.ctx.RUnlock()
	return cc.ctx.TiDBContext
}

func (cc *clientConn) setCtx(ctx *TiDBContext) {
	cc.ctx.Lock()
	cc.ctx.TiDBContext = ctx
	cc.ctx.Unlock()
>>>>>>> 196ddc08
}

func (cc *clientConn) String() string {
	collationStr := mysql.Collations[cc.collation]
	return fmt.Sprintf("id:%d, addr:%s status:%b, collation:%s, user:%s",
		cc.connectionID, cc.bufReadConn.RemoteAddr(), cc.ctx.Status(), collationStr, cc.user,
	)
}

// authSwitchRequest is used by the server to ask the client to switch to a different authentication
// plugin. MySQL 8.0 libmysqlclient based clients by default always try `caching_sha2_password`, even
// when the server advertises the its default to be `mysql_native_password`. In addition to this switching
// may be needed on a per user basis as the authentication method is set per user.
// https://dev.mysql.com/doc/internals/en/connection-phase-packets.html#packet-Protocol::AuthSwitchRequest
// https://bugs.mysql.com/bug.php?id=93044
func (cc *clientConn) authSwitchRequest(ctx context.Context, plugin string) ([]byte, error) {
	failpoint.Inject("FakeAuthSwitch", func() {
		failpoint.Return([]byte(plugin), nil)
	})
	enclen := 1 + len(plugin) + 1 + len(cc.salt) + 1
	data := cc.alloc.AllocWithLen(4, enclen)
	data = append(data, mysql.AuthSwitchRequest) // switch request
	data = append(data, []byte(plugin)...)
	data = append(data, byte(0x00)) // requires null
	data = append(data, cc.salt...)
	data = append(data, 0)
	err := cc.writePacket(data)
	if err != nil {
		logutil.Logger(ctx).Debug("write response to client failed", zap.Error(err))
		return nil, err
	}
	err = cc.flush(ctx)
	if err != nil {
		logutil.Logger(ctx).Debug("flush response to client failed", zap.Error(err))
		return nil, err
	}
	resp, err := cc.readPacket()
	if err != nil {
		err = errors.SuspendStack(err)
		if errors.Cause(err) == io.EOF {
			logutil.Logger(ctx).Warn("authSwitchRequest response fail due to connection has be closed by client-side")
		} else {
			logutil.Logger(ctx).Warn("authSwitchRequest response fail", zap.Error(err))
		}
		return nil, err
	}
	cc.authPlugin = plugin
	return resp, nil
}

// handshake works like TCP handshake, but in a higher level, it first writes initial packet to client,
// during handshake, client and server negotiate compatible features and do authentication.
// After handshake, client can send sql query to server.
func (cc *clientConn) handshake(ctx context.Context) error {
	if err := cc.writeInitialHandshake(ctx); err != nil {
		if errors.Cause(err) == io.EOF {
			logutil.Logger(ctx).Debug("Could not send handshake due to connection has be closed by client-side")
		} else {
			logutil.Logger(ctx).Debug("Write init handshake to client fail", zap.Error(errors.SuspendStack(err)))
		}
		return err
	}
	if err := cc.readOptionalSSLRequestAndHandshakeResponse(ctx); err != nil {
		err1 := cc.writeError(ctx, err)
		if err1 != nil {
			logutil.Logger(ctx).Debug("writeError failed", zap.Error(err1))
		}
		return err
	}

	// MySQL supports an "init_connect" query, which can be run on initial connection.
	// The query must return a non-error or the client is disconnected.
	if err := cc.initConnect(ctx); err != nil {
		logutil.Logger(ctx).Warn("init_connect failed", zap.Error(err))
		initErr := errNewAbortingConnection.FastGenByArgs(cc.connectionID, "unconnected", cc.user, cc.peerHost, "init_connect command failed")
		if err1 := cc.writeError(ctx, initErr); err1 != nil {
			terror.Log(err1)
		}
		return initErr
	}

	data := cc.alloc.AllocWithLen(4, 32)
	data = append(data, mysql.OKHeader)
	data = append(data, 0, 0)
	if cc.capability&mysql.ClientProtocol41 > 0 {
		data = dumpUint16(data, mysql.ServerStatusAutocommit)
		data = append(data, 0, 0)
	}

	err := cc.writePacket(data)
	cc.pkt.sequence = 0
	if err != nil {
		err = errors.SuspendStack(err)
		logutil.Logger(ctx).Debug("write response to client failed", zap.Error(err))
		return err
	}

	err = cc.flush(ctx)
	if err != nil {
		err = errors.SuspendStack(err)
		logutil.Logger(ctx).Debug("flush response to client failed", zap.Error(err))
		return err
	}
	return err
}

func (cc *clientConn) Close() error {
	cc.server.rwlock.Lock()
	delete(cc.server.clients, cc.connectionID)
	connections := len(cc.server.clients)
	cc.server.rwlock.Unlock()
	return closeConn(cc, connections)
}

func closeConn(cc *clientConn, connections int) error {
	metrics.ConnGauge.Set(float64(connections))
	if cc.bufReadConn != nil {
		err := cc.bufReadConn.Close()
		if err != nil {
			// We need to expect connection might have already disconnected.
			// This is because closeConn() might be called after a connection read-timeout.
			logutil.Logger(context.Background()).Debug("could not close connection", zap.Error(err))
		}
	}
	// Close statements and session
	// This will release advisory locks, row locks, etc.
	if ctx := cc.getCtx(); ctx != nil {
		return ctx.Close()
	}
	return nil
}

func (cc *clientConn) closeWithoutLock() error {
	delete(cc.server.clients, cc.connectionID)
	return closeConn(cc, len(cc.server.clients))
}

// writeInitialHandshake sends server version, connection ID, server capability, collation, server status
// and auth salt to the client.
func (cc *clientConn) writeInitialHandshake(ctx context.Context) error {
	data := make([]byte, 4, 128)

	// min version 10
	data = append(data, 10)
	// server version[00]
	data = append(data, mysql.ServerVersion...)
	data = append(data, 0)
	// connection id
	data = append(data, byte(cc.connectionID), byte(cc.connectionID>>8), byte(cc.connectionID>>16), byte(cc.connectionID>>24))
	// auth-plugin-data-part-1
	data = append(data, cc.salt[0:8]...)
	// filler [00]
	data = append(data, 0)
	// capability flag lower 2 bytes, using default capability here
	data = append(data, byte(cc.server.capability), byte(cc.server.capability>>8))
	// charset
	if cc.collation == 0 {
		cc.collation = uint8(mysql.DefaultCollationID)
	}
	data = append(data, cc.collation)
	// status
	data = dumpUint16(data, mysql.ServerStatusAutocommit)
	// below 13 byte may not be used
	// capability flag upper 2 bytes, using default capability here
	data = append(data, byte(cc.server.capability>>16), byte(cc.server.capability>>24))
	// length of auth-plugin-data
	data = append(data, byte(len(cc.salt)+1))
	// reserved 10 [00]
	data = append(data, 0, 0, 0, 0, 0, 0, 0, 0, 0, 0)
	// auth-plugin-data-part-2
	data = append(data, cc.salt[8:]...)
	data = append(data, 0)
	// auth-plugin name
	if ctx := cc.getCtx(); ctx == nil {
		if err := cc.openSession(); err != nil {
			return err
		}
	}
	defAuthPlugin, err := cc.ctx.GetSessionVars().GetGlobalSystemVar(context.Background(), variable.DefaultAuthPlugin)
	if err != nil {
		return err
	}
	cc.authPlugin = defAuthPlugin
	data = append(data, []byte(defAuthPlugin)...)

	// Close the session to force this to be re-opened after we parse the response. This is needed
	// to ensure we use the collation and client flags from the response for the session.
	if err = cc.ctx.Close(); err != nil {
		return err
	}
	cc.setCtx(nil)

	data = append(data, 0)
	if err = cc.writePacket(data); err != nil {
		return err
	}
	return cc.flush(ctx)
}

func (cc *clientConn) readPacket() ([]byte, error) {
	if cc.getCtx() != nil {
		cc.pkt.setMaxAllowedPacket(cc.ctx.GetSessionVars().MaxAllowedPacket)
	}
	return cc.pkt.readPacket()
}

func (cc *clientConn) writePacket(data []byte) error {
	failpoint.Inject("FakeClientConn", func() {
		if cc.pkt == nil {
			failpoint.Return(nil)
		}
	})
	return cc.pkt.writePacket(data)
}

// getSessionVarsWaitTimeout get session variable wait_timeout
func (cc *clientConn) getSessionVarsWaitTimeout(ctx context.Context) uint64 {
	valStr, exists := cc.ctx.GetSessionVars().GetSystemVar(variable.WaitTimeout)
	if !exists {
		return variable.DefWaitTimeout
	}
	waitTimeout, err := strconv.ParseUint(valStr, 10, 64)
	if err != nil {
		logutil.Logger(ctx).Warn("get sysval wait_timeout failed, use default value", zap.Error(err))
		// if get waitTimeout error, use default value
		return variable.DefWaitTimeout
	}
	return waitTimeout
}

type handshakeResponse41 struct {
	Capability uint32
	Collation  uint8
	User       string
	DBName     string
	Auth       []byte
	AuthPlugin string
	Attrs      map[string]string
}

// parseHandshakeResponseHeader parses the common header of SSLRequest and HandshakeResponse41.
func parseHandshakeResponseHeader(ctx context.Context, packet *handshakeResponse41, data []byte) (parsedBytes int, err error) {
	// Ensure there are enough data to read:
	// http://dev.mysql.com/doc/internals/en/connection-phase-packets.html#packet-Protocol::SSLRequest
	if len(data) < 4+4+1+23 {
		logutil.Logger(ctx).Error("got malformed handshake response", zap.ByteString("packetData", data))
		return 0, mysql.ErrMalformPacket
	}

	offset := 0
	// capability
	capability := binary.LittleEndian.Uint32(data[:4])
	packet.Capability = capability
	offset += 4
	// skip max packet size
	offset += 4
	// charset, skip, if you want to use another charset, use set names
	packet.Collation = data[offset]
	offset++
	// skip reserved 23[00]
	offset += 23

	return offset, nil
}

// parseHandshakeResponseBody parse the HandshakeResponse (except the common header part).
func parseHandshakeResponseBody(ctx context.Context, packet *handshakeResponse41, data []byte, offset int) (err error) {
	defer func() {
		// Check malformat packet cause out of range is disgusting, but don't panic!
		if r := recover(); r != nil {
			logutil.Logger(ctx).Error("handshake panic", zap.ByteString("packetData", data))
			err = mysql.ErrMalformPacket
		}
	}()
	// user name
	packet.User = string(data[offset : offset+bytes.IndexByte(data[offset:], 0)])
	offset += len(packet.User) + 1

	if packet.Capability&mysql.ClientPluginAuthLenencClientData > 0 {
		// MySQL client sets the wrong capability, it will set this bit even server doesn't
		// support ClientPluginAuthLenencClientData.
		// https://github.com/mysql/mysql-server/blob/5.7/sql-common/client.c#L3478
		if data[offset] == 0x1 { // No auth data
			offset += 2
		} else {
			num, null, off := parseLengthEncodedInt(data[offset:])
			offset += off
			if !null {
				packet.Auth = data[offset : offset+int(num)]
				offset += int(num)
			}
		}
	} else if packet.Capability&mysql.ClientSecureConnection > 0 {
		// auth length and auth
		authLen := int(data[offset])
		offset++
		packet.Auth = data[offset : offset+authLen]
		offset += authLen
	} else {
		packet.Auth = data[offset : offset+bytes.IndexByte(data[offset:], 0)]
		offset += len(packet.Auth) + 1
	}

	if packet.Capability&mysql.ClientConnectWithDB > 0 {
		if len(data[offset:]) > 0 {
			idx := bytes.IndexByte(data[offset:], 0)
			packet.DBName = string(data[offset : offset+idx])
			offset += idx + 1
		}
	}

	if packet.Capability&mysql.ClientPluginAuth > 0 {
		idx := bytes.IndexByte(data[offset:], 0)
		s := offset
		f := offset + idx
		if s < f { // handle unexpected bad packets
			packet.AuthPlugin = string(data[s:f])
		}
		offset += idx + 1
	}

	if packet.Capability&mysql.ClientConnectAtts > 0 {
		if len(data[offset:]) == 0 {
			// Defend some ill-formated packet, connection attribute is not important and can be ignored.
			return nil
		}
		if num, null, off := parseLengthEncodedInt(data[offset:]); !null {
			offset += off
			row := data[offset : offset+int(num)]
			attrs, err := parseAttrs(row)
			if err != nil {
				logutil.Logger(ctx).Warn("parse attrs failed", zap.Error(err))
				return nil
			}
			packet.Attrs = attrs
		}
	}

	return nil
}

func parseAttrs(data []byte) (map[string]string, error) {
	attrs := make(map[string]string)
	pos := 0
	for pos < len(data) {
		key, _, off, err := parseLengthEncodedBytes(data[pos:])
		if err != nil {
			return attrs, err
		}
		pos += off
		value, _, off, err := parseLengthEncodedBytes(data[pos:])
		if err != nil {
			return attrs, err
		}
		pos += off

		attrs[string(key)] = string(value)
	}
	return attrs, nil
}

func (cc *clientConn) readOptionalSSLRequestAndHandshakeResponse(ctx context.Context) error {
	// Read a packet. It may be a SSLRequest or HandshakeResponse.
	data, err := cc.readPacket()
	if err != nil {
		err = errors.SuspendStack(err)
		if errors.Cause(err) == io.EOF {
			logutil.Logger(ctx).Debug("wait handshake response fail due to connection has be closed by client-side")
		} else {
			logutil.Logger(ctx).Debug("wait handshake response fail", zap.Error(err))
		}
		return err
	}

	var resp handshakeResponse41
	var pos int

	if len(data) < 2 {
		logutil.Logger(ctx).Error("got malformed handshake response", zap.ByteString("packetData", data))
		return mysql.ErrMalformPacket
	}

	capability := uint32(binary.LittleEndian.Uint16(data[:2]))
	if capability&mysql.ClientProtocol41 > 0 {
		pos, err = parseHandshakeResponseHeader(ctx, &resp, data)
	} else {
		logutil.Logger(ctx).Error("ClientProtocol41 flag is not set, please upgrade client")
		return errNotSupportedAuthMode
	}

	if err != nil {
		terror.Log(err)
		return err
	}

	// After read packets we should update the client's host and port to grab
	// real client's IP and port from PROXY Protocol header if PROXY Protocol is enabled.
	_, _, err = cc.PeerHost("", true)
	if err != nil {
		terror.Log(err)
		return err
	}
	// If enable proxy protocol check audit plugins after update real IP
	if cc.ppEnabled {
		err = cc.server.checkAuditPlugin(cc)
		if err != nil {
			return err
		}
	}

	if resp.Capability&mysql.ClientSSL > 0 {
		tlsConfig := (*tls.Config)(atomic.LoadPointer(&cc.server.tlsConfig))
		if tlsConfig != nil {
			// The packet is a SSLRequest, let's switch to TLS.
			if err = cc.upgradeToTLS(tlsConfig); err != nil {
				return err
			}
			// Read the following HandshakeResponse packet.
			data, err = cc.readPacket()
			if err != nil {
				logutil.Logger(ctx).Warn("read handshake response failure after upgrade to TLS", zap.Error(err))
				return err
			}
			pos, err = parseHandshakeResponseHeader(ctx, &resp, data)
			if err != nil {
				terror.Log(err)
				return err
			}
		}
	} else if tlsutil.RequireSecureTransport.Load() && !cc.isUnixSocket {
		// If it's not a socket connection, we should reject the connection
		// because TLS is required.
		err := errSecureTransportRequired.FastGenByArgs()
		terror.Log(err)
		return err
	}

	// Read the remaining part of the packet.
	err = parseHandshakeResponseBody(ctx, &resp, data, pos)
	if err != nil {
		terror.Log(err)
		return err
	}

	cc.capability = resp.Capability & cc.server.capability
	cc.user = resp.User
	cc.dbname = resp.DBName
	cc.collation = resp.Collation
	cc.attrs = resp.Attrs

	err = cc.handleAuthPlugin(ctx, &resp)
	if err != nil {
		return err
	}

	switch resp.AuthPlugin {
	case mysql.AuthCachingSha2Password:
		resp.Auth, err = cc.authSha(ctx, resp)
		if err != nil {
			return err
		}
	case mysql.AuthTiDBSM3Password:
		resp.Auth, err = cc.authSM3(ctx, resp)
		if err != nil {
			return err
		}
	case mysql.AuthNativePassword:
	case mysql.AuthSocket:
	case mysql.AuthTiDBSessionToken:
	case mysql.AuthTiDBAuthToken:
	case mysql.AuthMySQLClearPassword:
	default:
		return errors.New("Unknown auth plugin")
	}

	err = cc.openSessionAndDoAuth(resp.Auth, resp.AuthPlugin)
	if err != nil {
		logutil.Logger(ctx).Warn("open new session or authentication failure", zap.Error(err))
	}
	return err
}

func (cc *clientConn) handleAuthPlugin(ctx context.Context, resp *handshakeResponse41) error {
	if resp.Capability&mysql.ClientPluginAuth > 0 {
		newAuth, err := cc.checkAuthPlugin(ctx, resp)
		if err != nil {
			logutil.Logger(ctx).Warn("failed to check the user authplugin", zap.Error(err))
			return err
		}
		if len(newAuth) > 0 {
			resp.Auth = newAuth
		}

		switch resp.AuthPlugin {
		case mysql.AuthCachingSha2Password:
		case mysql.AuthTiDBSM3Password:
		case mysql.AuthNativePassword:
		case mysql.AuthSocket:
		case mysql.AuthTiDBSessionToken:
		case mysql.AuthMySQLClearPassword:
		default:
			logutil.Logger(ctx).Warn("Unknown Auth Plugin", zap.String("plugin", resp.AuthPlugin))
		}
	} else {
		// MySQL 5.1 and older clients don't support authentication plugins.
		logutil.Logger(ctx).Warn("Client without Auth Plugin support; Please upgrade client")
		_, err := cc.checkAuthPlugin(ctx, resp)
		if err != nil {
			return err
		}
		resp.AuthPlugin = mysql.AuthNativePassword
	}
	return nil
}

// authSha implements the caching_sha2_password specific part of the protocol.
func (cc *clientConn) authSha(ctx context.Context, resp handshakeResponse41) ([]byte, error) {
	const (
		shaCommand       = 1
		requestRsaPubKey = 2 // Not supported yet, only TLS is supported as secure channel.
		fastAuthOk       = 3
		fastAuthFail     = 4
	)

	// If no password is specified, we don't send the FastAuthFail to do the full authentication
	// as that doesn't make sense without a password and confuses the client.
	// https://github.com/pingcap/tidb/issues/40831
	if len(resp.Auth) == 0 {
		return []byte{}, nil
	}

	// Currently we always send a "FastAuthFail" as the cached part of the protocol isn't implemented yet.
	// This triggers the client to send the full response.
	err := cc.writePacket([]byte{0, 0, 0, 0, shaCommand, fastAuthFail})
	if err != nil {
		logutil.Logger(ctx).Error("authSha packet write failed", zap.Error(err))
		return nil, err
	}
	err = cc.flush(ctx)
	if err != nil {
		logutil.Logger(ctx).Error("authSha packet flush failed", zap.Error(err))
		return nil, err
	}

	data, err := cc.readPacket()
	if err != nil {
		logutil.Logger(ctx).Error("authSha packet read failed", zap.Error(err))
		return nil, err
	}
	return bytes.Trim(data, "\x00"), nil
}

// authSM3 implements the tidb_sm3_password specific part of the protocol.
// tidb_sm3_password is very similar to caching_sha2_password.
func (cc *clientConn) authSM3(ctx context.Context, resp handshakeResponse41) ([]byte, error) {
	// If no password is specified, we don't send the FastAuthFail to do the full authentication
	// as that doesn't make sense without a password and confuses the client.
	// https://github.com/pingcap/tidb/issues/40831
	if len(resp.Auth) == 0 {
		return []byte{}, nil
	}

	err := cc.writePacket([]byte{0, 0, 0, 0, 1, 4}) // fastAuthFail
	if err != nil {
		logutil.Logger(ctx).Error("authSM3 packet write failed", zap.Error(err))
		return nil, err
	}
	err = cc.flush(ctx)
	if err != nil {
		logutil.Logger(ctx).Error("authSM3 packet flush failed", zap.Error(err))
		return nil, err
	}

	data, err := cc.readPacket()
	if err != nil {
		logutil.Logger(ctx).Error("authSM3 packet read failed", zap.Error(err))
		return nil, err
	}
	return bytes.Trim(data, "\x00"), nil
}

func (cc *clientConn) SessionStatusToString() string {
	status := cc.ctx.Status()
	inTxn, autoCommit := 0, 0
	if status&mysql.ServerStatusInTrans > 0 {
		inTxn = 1
	}
	if status&mysql.ServerStatusAutocommit > 0 {
		autoCommit = 1
	}
	return fmt.Sprintf("inTxn:%d, autocommit:%d",
		inTxn, autoCommit,
	)
}

func (cc *clientConn) openSession() error {
	var tlsStatePtr *tls.ConnectionState
	if cc.tlsConn != nil {
		tlsState := cc.tlsConn.ConnectionState()
		tlsStatePtr = &tlsState
	}
	ctx, err := cc.server.driver.OpenCtx(cc.connectionID, cc.capability, cc.collation, cc.dbname, tlsStatePtr, cc.extensions)
	if err != nil {
		return err
	}
	cc.setCtx(ctx)

	err = cc.server.checkConnectionCount()
	if err != nil {
		return err
	}
	return nil
}

func (cc *clientConn) openSessionAndDoAuth(authData []byte, authPlugin string) error {
	// Open a context unless this was done before.
	if ctx := cc.getCtx(); ctx == nil {
		err := cc.openSession()
		if err != nil {
			return err
		}
	}

	hasPassword := "YES"
	if len(authData) == 0 {
		hasPassword = "NO"
	}

	host, port, err := cc.PeerHost(hasPassword, false)
	if err != nil {
		return err
	}

	if !cc.isUnixSocket && authPlugin == mysql.AuthSocket {
		return errAccessDeniedNoPassword.FastGenByArgs(cc.user, host)
	}

	userIdentity := &auth.UserIdentity{Username: cc.user, Hostname: host, AuthPlugin: authPlugin}
	if err = cc.ctx.Auth(userIdentity, authData, cc.salt); err != nil {
		return err
	}
	cc.ctx.SetPort(port)
	if cc.dbname != "" {
		err = cc.useDB(context.Background(), cc.dbname)
		if err != nil {
			return err
		}
	}
	cc.ctx.SetSessionManager(cc.server)
	return nil
}

// Check if the Authentication Plugin of the server, client and user configuration matches
func (cc *clientConn) checkAuthPlugin(ctx context.Context, resp *handshakeResponse41) ([]byte, error) {
	// Open a context unless this was done before.
	if ctx := cc.getCtx(); ctx == nil {
		err := cc.openSession()
		if err != nil {
			return nil, err
		}
	}

	authData := resp.Auth
	// tidb_session_token is always permitted and skips stored user plugin.
	if resp.AuthPlugin == mysql.AuthTiDBSessionToken {
		return authData, nil
	}
	hasPassword := "YES"
	if len(authData) == 0 {
		hasPassword = "NO"
	}

	host, _, err := cc.PeerHost(hasPassword, false)
	if err != nil {
		return nil, err
	}
	// Find the identity of the user based on username and peer host.
	identity, err := cc.ctx.MatchIdentity(cc.user, host)
	if err != nil {
		return nil, errAccessDenied.FastGenByArgs(cc.user, host, hasPassword)
	}
	// Get the plugin for the identity.
	userplugin, err := cc.ctx.AuthPluginForUser(identity)
	if err != nil {
		logutil.Logger(ctx).Warn("Failed to get authentication method for user",
			zap.String("user", cc.user), zap.String("host", host))
	}
	failpoint.Inject("FakeUser", func(val failpoint.Value) {
		//nolint:forcetypeassert
		userplugin = val.(string)
	})
	if userplugin == mysql.AuthSocket {
		if !cc.isUnixSocket {
			return nil, errAccessDenied.FastGenByArgs(cc.user, host, hasPassword)
		}
		resp.AuthPlugin = mysql.AuthSocket
		user, err := user.LookupId(fmt.Sprint(cc.socketCredUID))
		if err != nil {
			return nil, err
		}
		return []byte(user.Username), nil
	}
	if len(userplugin) == 0 {
		// No user plugin set, assuming MySQL Native Password
		// This happens if the account doesn't exist or if the account doesn't have
		// a password set.
		if resp.AuthPlugin != mysql.AuthNativePassword {
			if resp.Capability&mysql.ClientPluginAuth > 0 {
				resp.AuthPlugin = mysql.AuthNativePassword
				authData, err := cc.authSwitchRequest(ctx, mysql.AuthNativePassword)
				if err != nil {
					return nil, err
				}
				return authData, nil
			}
		}
		return nil, nil
	}

	// If the authentication method send by the server (cc.authPlugin) doesn't match
	// the plugin configured for the user account in the mysql.user.plugin column
	// or if the authentication method send by the server doesn't match the authentication
	// method send by the client (*authPlugin) then we need to switch the authentication
	// method to match the one configured for that specific user.
	if (cc.authPlugin != userplugin) || (cc.authPlugin != resp.AuthPlugin) {
		if userplugin == mysql.AuthTiDBAuthToken {
			userplugin = mysql.AuthMySQLClearPassword
		}
		if resp.Capability&mysql.ClientPluginAuth > 0 {
			authData, err := cc.authSwitchRequest(ctx, userplugin)
			if err != nil {
				return nil, err
			}
			resp.AuthPlugin = userplugin
			return authData, nil
		} else if userplugin != mysql.AuthNativePassword {
			// MySQL 5.1 and older don't support authentication plugins yet
			return nil, errNotSupportedAuthMode
		}
	}

	return nil, nil
}

func (cc *clientConn) PeerHost(hasPassword string, update bool) (host, port string, err error) {
	// already get peer host
	if len(cc.peerHost) > 0 {
		// Proxy protocol enabled and not update
		if cc.ppEnabled && !update {
			return cc.peerHost, cc.peerPort, nil
		}
		// Proxy protocol not enabled
		if !cc.ppEnabled {
			return cc.peerHost, cc.peerPort, nil
		}
	}
	host = variable.DefHostname
	if cc.isUnixSocket {
		cc.peerHost = host
		cc.serverHost = host
		return
	}
	addr := cc.bufReadConn.RemoteAddr().String()
	host, port, err = net.SplitHostPort(addr)
	if err != nil {
		err = errAccessDenied.GenWithStackByArgs(cc.user, addr, hasPassword)
		return
	}
	cc.peerHost = host
	cc.peerPort = port

	serverAddr := cc.bufReadConn.LocalAddr().String()
	serverHost, _, err := net.SplitHostPort(serverAddr)
	if err != nil {
		err = errAccessDenied.GenWithStackByArgs(cc.user, addr, hasPassword)
		return
	}
	cc.serverHost = serverHost

	return
}

// skipInitConnect follows MySQL's rules of when init-connect should be skipped.
// In 5.7 it is any user with SUPER privilege, but in 8.0 it is:
// - SUPER or the CONNECTION_ADMIN dynamic privilege.
// - (additional exception) users with expired passwords (not yet supported)
// In TiDB CONNECTION_ADMIN is satisfied by SUPER, so we only need to check once.
func (cc *clientConn) skipInitConnect() bool {
	checker := privilege.GetPrivilegeManager(cc.ctx.Session)
	activeRoles := cc.ctx.GetSessionVars().ActiveRoles
	return checker != nil && checker.RequestDynamicVerification(activeRoles, "CONNECTION_ADMIN", false)
}

// initResultEncoder initialize the result encoder for current connection.
func (cc *clientConn) initResultEncoder(ctx context.Context) {
	chs, err := cc.ctx.GetSessionVars().GetSessionOrGlobalSystemVar(context.Background(), variable.CharacterSetResults)
	if err != nil {
		chs = ""
		logutil.Logger(ctx).Warn("get character_set_results system variable failed", zap.Error(err))
	}
	cc.rsEncoder = newResultEncoder(chs)
}

func (cc *clientConn) initInputEncoder(ctx context.Context) {
	chs, err := cc.ctx.GetSessionVars().GetSessionOrGlobalSystemVar(context.Background(), variable.CharacterSetClient)
	if err != nil {
		chs = ""
		logutil.Logger(ctx).Warn("get character_set_client system variable failed", zap.Error(err))
	}
	cc.inputDecoder = newInputDecoder(chs)
}

// initConnect runs the initConnect SQL statement if it has been specified.
// The semantics are MySQL compatible.
func (cc *clientConn) initConnect(ctx context.Context) error {
	val, err := cc.ctx.GetSessionVars().GlobalVarsAccessor.GetGlobalSysVar(variable.InitConnect)
	if err != nil {
		return err
	}
	if val == "" || cc.skipInitConnect() {
		return nil
	}
	logutil.Logger(ctx).Debug("init_connect starting")
	stmts, err := cc.ctx.Parse(ctx, val)
	if err != nil {
		return err
	}
	for _, stmt := range stmts {
		rs, err := cc.ctx.ExecuteStmt(ctx, stmt)
		if err != nil {
			return err
		}
		// init_connect does not care about the results,
		// but they need to be drained because of lazy loading.
		if rs != nil {
			req := rs.NewChunk(nil)
			for {
				if err = rs.Next(ctx, req); err != nil {
					return err
				}
				if req.NumRows() == 0 {
					break
				}
			}
			if err := rs.Close(); err != nil {
				return err
			}
		}
	}
	logutil.Logger(ctx).Debug("init_connect complete")
	return nil
}

// Run reads client query and writes query result to client in for loop, if there is a panic during query handling,
// it will be recovered and log the panic error.
// This function returns and the connection is closed if there is an IO error or there is a panic.
func (cc *clientConn) Run(ctx context.Context) {
	defer func() {
		r := recover()
		if r != nil {
			logutil.Logger(ctx).Error("connection running loop panic",
				zap.Stringer("lastSQL", getLastStmtInConn{cc}),
				zap.String("err", fmt.Sprintf("%v", r)),
				zap.Stack("stack"),
			)
<<<<<<< HEAD
			err := cc.writeError(ctx, errors.Errorf("%v", r))
			terror.Log(err)
			metrics.PanicCounter.WithLabelValues(metrics.LabelSession).Inc()
		}
		if atomic.LoadInt32(&cc.status) != connStatusShutdown {
			err := cc.Close()
			terror.Log(err)
		}

		close(cc.quit)
=======
			err := cc.writeError(ctx, fmt.Errorf("%v", r))
			terror.Log(err)
			metrics.PanicCounter.WithLabelValues(metrics.LabelSession).Inc()
		}
>>>>>>> 196ddc08
	}()

	// Usually, client connection status changes between [dispatching] <=> [reading].
	// When some event happens, server may notify this client connection by setting
	// the status to special values, for example: kill or graceful shutdown.
	// The client connection would detect the events when it fails to change status
	// by CAS operation, it would then take some actions accordingly.
	for {
		// Close connection between txn when we are going to shutdown server.
		if cc.server.inShutdownMode.Load() {
			if !cc.ctx.GetSessionVars().InTxn() {
				return
			}
		}

		if !atomic.CompareAndSwapInt32(&cc.status, connStatusDispatching, connStatusReading) ||
			// The judge below will not be hit by all means,
			// But keep it stayed as a reminder and for the code reference for connStatusWaitShutdown.
			atomic.LoadInt32(&cc.status) == connStatusWaitShutdown {
			return
		}

		cc.alloc.Reset()
		// close connection when idle time is more than wait_timeout
		// default 28800(8h), FIXME: should not block at here when we kill the connection.
		waitTimeout := cc.getSessionVarsWaitTimeout(ctx)
		cc.pkt.setReadTimeout(time.Duration(waitTimeout) * time.Second)
		start := time.Now()
		data, err := cc.readPacket()
		if err != nil {
			if terror.ErrorNotEqual(err, io.EOF) {
				if netErr, isNetErr := errors.Cause(err).(net.Error); isNetErr && netErr.Timeout() {
					if atomic.LoadInt32(&cc.status) == connStatusWaitShutdown {
						logutil.Logger(ctx).Info("read packet timeout because of killed connection")
					} else {
						idleTime := time.Since(start)
						logutil.Logger(ctx).Info("read packet timeout, close this connection",
							zap.Duration("idle", idleTime),
							zap.Uint64("waitTimeout", waitTimeout),
							zap.Error(err),
						)
					}
				} else if errors.ErrorEqual(err, errNetPacketTooLarge) {
					err := cc.writeError(ctx, err)
					if err != nil {
						terror.Log(err)
					}
				} else {
					errStack := errors.ErrorStack(err)
					if !strings.Contains(errStack, "use of closed network connection") {
						logutil.Logger(ctx).Warn("read packet failed, close this connection",
							zap.Error(errors.SuspendStack(err)))
					}
				}
			}
			server_metrics.DisconnectByClientWithError.Inc()
			return
		}

		if !atomic.CompareAndSwapInt32(&cc.status, connStatusReading, connStatusDispatching) {
			return
		}

		startTime := time.Now()
		err = cc.dispatch(ctx, data)
		cc.ctx.GetSessionVars().ClearAlloc(&cc.chunkAlloc, err != nil)
		cc.chunkAlloc.Reset()
		if err != nil {
			cc.audit(plugin.Error) // tell the plugin API there was a dispatch error
			if terror.ErrorEqual(err, io.EOF) {
				cc.addMetrics(data[0], startTime, nil)
				server_metrics.DisconnectNormal.Inc()
				return
			} else if terror.ErrResultUndetermined.Equal(err) {
				logutil.Logger(ctx).Error("result undetermined, close this connection", zap.Error(err))
				server_metrics.DisconnectErrorUndetermined.Inc()
				return
			} else if terror.ErrCritical.Equal(err) {
				metrics.CriticalErrorCounter.Add(1)
				logutil.Logger(ctx).Fatal("critical error, stop the server", zap.Error(err))
			}
			var (
				txnMode string
				dbName  string
			)
			if ctx := cc.getCtx(); ctx != nil {
				txnMode = ctx.GetSessionVars().GetReadableTxnMode()
				if config.GetGlobalConfig().Status.RecordDBLabel {
					dbName = ctx.GetSessionVars().CurrentDB
				}
			}
			metrics.ExecuteErrorCounter.WithLabelValues(metrics.ExecuteErrorToLabel(err), dbName).Inc()
			if storeerr.ErrLockAcquireFailAndNoWaitSet.Equal(err) {
				logutil.Logger(ctx).Debug("Expected error for FOR UPDATE NOWAIT", zap.Error(err))
			} else {
				var startTS uint64
				if ctx := cc.getCtx(); ctx != nil && ctx.GetSessionVars() != nil && ctx.GetSessionVars().TxnCtx != nil {
					startTS = ctx.GetSessionVars().TxnCtx.StartTS
				}
				logutil.Logger(ctx).Info("command dispatched failed",
					zap.String("connInfo", cc.String()),
					zap.String("command", mysql.Command2Str[data[0]]),
					zap.String("status", cc.SessionStatusToString()),
					zap.Stringer("sql", getLastStmtInConn{cc}),
					zap.String("txn_mode", txnMode),
					zap.Uint64("timestamp", startTS),
					zap.String("err", errStrForLog(err, cc.ctx.GetSessionVars().EnableRedactLog)),
				)
			}
			err1 := cc.writeError(ctx, err)
			terror.Log(err1)
		}
		cc.addMetrics(data[0], startTime, err)
		cc.pkt.sequence = 0
	}
}

func errStrForLog(err error, enableRedactLog bool) string {
	if enableRedactLog {
		// currently, only ErrParse is considered when enableRedactLog because it may contain sensitive information like
		// password or accesskey
		if parser.ErrParse.Equal(err) {
			return "fail to parse SQL and can't redact when enable log redaction"
		}
	}
	if kv.ErrKeyExists.Equal(err) || parser.ErrParse.Equal(err) || infoschema.ErrTableNotExists.Equal(err) {
		// Do not log stack for duplicated entry error.
		return err.Error()
	}
	return errors.ErrorStack(err)
}

func (cc *clientConn) addMetrics(cmd byte, startTime time.Time, err error) {
	if cmd == mysql.ComQuery && cc.ctx.Value(sessionctx.LastExecuteDDL) != nil {
		// Don't take DDL execute time into account.
		// It's already recorded by other metrics in ddl package.
		return
	}

	var counter prometheus.Counter
	if err != nil && int(cmd) < len(server_metrics.QueryTotalCountErr) {
		counter = server_metrics.QueryTotalCountErr[cmd]
	} else if err == nil && int(cmd) < len(server_metrics.QueryTotalCountOk) {
		counter = server_metrics.QueryTotalCountOk[cmd]
	}
	if counter != nil {
		counter.Inc()
	} else {
		label := strconv.Itoa(int(cmd))
		if err != nil {
			metrics.QueryTotalCounter.WithLabelValues(label, "Error").Inc()
		} else {
			metrics.QueryTotalCounter.WithLabelValues(label, "OK").Inc()
		}
	}

	stmtType := cc.ctx.GetSessionVars().StmtCtx.StmtType
	sqlType := metrics.LblGeneral
	if stmtType != "" {
		sqlType = stmtType
	}

	cost := time.Since(startTime)
	sessionVar := cc.ctx.GetSessionVars()
	affectedRows := cc.ctx.AffectedRows()
	cc.ctx.GetTxnWriteThroughputSLI().FinishExecuteStmt(cost, affectedRows, sessionVar.InTxn())

	var dbName string
	if config.GetGlobalConfig().Status.RecordDBLabel {
		dbName = sessionVar.CurrentDB
	}

	switch sqlType {
	case "Insert":
		server_metrics.AffectedRowsCounterInsert.Add(float64(affectedRows))
	case "Replace":
		server_metrics.AffectedRowsCounterReplace.Add(float64(affectedRows))
	case "Delete":
		server_metrics.AffectedRowsCounterDelete.Add(float64(affectedRows))
	case "Update":
		server_metrics.AffectedRowsCounterUpdate.Add(float64(affectedRows))
	}

	metrics.QueryDurationHistogram.WithLabelValues(sqlType, dbName).Observe(cost.Seconds())
}

// dispatch handles client request based on command which is the first byte of the data.
// It also gets a token from server which is used to limit the concurrently handling clients.
// The most frequently used command is ComQuery.
func (cc *clientConn) dispatch(ctx context.Context, data []byte) error {
	defer func() {
		// reset killed for each request
		atomic.StoreUint32(&cc.ctx.GetSessionVars().Killed, 0)
	}()
	t := time.Now()
	if (cc.ctx.Status() & mysql.ServerStatusInTrans) > 0 {
		server_metrics.ConnIdleDurationHistogramInTxn.Observe(t.Sub(cc.lastActive).Seconds())
	} else {
		server_metrics.ConnIdleDurationHistogramNotInTxn.Observe(t.Sub(cc.lastActive).Seconds())
	}

	cfg := config.GetGlobalConfig()
	if cfg.OpenTracing.Enable {
		var r tracing.Region
		r, ctx = tracing.StartRegionEx(ctx, "server.dispatch")
		defer r.End()
	}

	var cancelFunc context.CancelFunc
	ctx, cancelFunc = context.WithCancel(ctx)
	cc.mu.Lock()
	cc.mu.cancelFunc = cancelFunc
	cc.mu.Unlock()

	cc.lastPacket = data
	cmd := data[0]
	data = data[1:]
	if topsqlstate.TopSQLEnabled() {
		defer pprof.SetGoroutineLabels(ctx)
	}
	if variable.EnablePProfSQLCPU.Load() {
		label := getLastStmtInConn{cc}.PProfLabel()
		if len(label) > 0 {
			defer pprof.SetGoroutineLabels(ctx)
			ctx = pprof.WithLabels(ctx, pprof.Labels("sql", label))
			pprof.SetGoroutineLabels(ctx)
		}
	}
	if trace.IsEnabled() {
		lc := getLastStmtInConn{cc}
		sqlType := lc.PProfLabel()
		if len(sqlType) > 0 {
			var task *trace.Task
			ctx, task = trace.NewTask(ctx, sqlType)
			defer task.End()

			trace.Log(ctx, "sql", lc.String())
			ctx = logutil.WithTraceLogger(ctx, cc.connectionID)

			taskID := *(*uint64)(unsafe.Pointer(task))
			ctx = pprof.WithLabels(ctx, pprof.Labels("trace", strconv.FormatUint(taskID, 10)))
			pprof.SetGoroutineLabels(ctx)
		}
	}
	token := cc.server.getToken()
	defer func() {
		// if handleChangeUser failed, cc.ctx may be nil
		if ctx := cc.getCtx(); ctx != nil {
			ctx.SetProcessInfo("", t, mysql.ComSleep, 0)
		}

		cc.server.releaseToken(token)
		cc.lastActive = time.Now()
	}()

	vars := cc.ctx.GetSessionVars()
	// reset killed for each request
	atomic.StoreUint32(&vars.Killed, 0)
	if cmd < mysql.ComEnd {
		cc.ctx.SetCommandValue(cmd)
	}

	dataStr := string(hack.String(data))
	switch cmd {
	case mysql.ComPing, mysql.ComStmtClose, mysql.ComStmtSendLongData, mysql.ComStmtReset,
		mysql.ComSetOption, mysql.ComChangeUser:
		cc.ctx.SetProcessInfo("", t, cmd, 0)
	case mysql.ComInitDB:
		cc.ctx.SetProcessInfo("use "+dataStr, t, cmd, 0)
	}

	switch cmd {
	case mysql.ComQuit:
		return io.EOF
	case mysql.ComInitDB:
		if err := cc.useDB(ctx, dataStr); err != nil {
			return err
		}
		return cc.writeOK(ctx)
	case mysql.ComQuery: // Most frequently used command.
		// For issue 1989
		// Input payload may end with byte '\0', we didn't find related mysql document about it, but mysql
		// implementation accept that case. So trim the last '\0' here as if the payload an EOF string.
		// See http://dev.mysql.com/doc/internals/en/com-query.html
		if len(data) > 0 && data[len(data)-1] == 0 {
			data = data[:len(data)-1]
			dataStr = string(hack.String(data))
		}
		return cc.handleQuery(ctx, dataStr)
	case mysql.ComFieldList:
		return cc.handleFieldList(ctx, dataStr)
	// ComCreateDB, ComDropDB
	case mysql.ComRefresh:
		return cc.handleRefresh(ctx, data[0])
	case mysql.ComShutdown: // redirect to SQL
		if err := cc.handleQuery(ctx, "SHUTDOWN"); err != nil {
			return err
		}
		return cc.writeOK(ctx)
	case mysql.ComStatistics:
		return cc.writeStats(ctx)
	// ComProcessInfo, ComConnect, ComProcessKill, ComDebug
	case mysql.ComPing:
		return cc.writeOK(ctx)
	case mysql.ComChangeUser:
		return cc.handleChangeUser(ctx, data)
	// ComBinlogDump, ComTableDump, ComConnectOut, ComRegisterSlave
	case mysql.ComStmtPrepare:
		// For issue 39132, same as ComQuery
		if len(data) > 0 && data[len(data)-1] == 0 {
			data = data[:len(data)-1]
			dataStr = string(hack.String(data))
		}
		return cc.handleStmtPrepare(ctx, dataStr)
	case mysql.ComStmtExecute:
		return cc.handleStmtExecute(ctx, data)
	case mysql.ComStmtSendLongData:
		return cc.handleStmtSendLongData(data)
	case mysql.ComStmtClose:
		return cc.handleStmtClose(data)
	case mysql.ComStmtReset:
		return cc.handleStmtReset(ctx, data)
	case mysql.ComSetOption:
		return cc.handleSetOption(ctx, data)
	case mysql.ComStmtFetch:
		return cc.handleStmtFetch(ctx, data)
	// ComDaemon, ComBinlogDumpGtid
	case mysql.ComResetConnection:
		return cc.handleResetConnection(ctx)
	// ComEnd
	default:
		return mysql.NewErrf(mysql.ErrUnknown, "command %d not supported now", nil, cmd)
	}
}

func (cc *clientConn) writeStats(ctx context.Context) error {
	var err error
	var uptime int64
	info := serverInfo{}
	info.ServerInfo, err = infosync.GetServerInfo()
	if err != nil {
		logutil.BgLogger().Error("Failed to get ServerInfo for uptime status", zap.Error(err))
	} else {
		uptime = int64(time.Since(time.Unix(info.ServerInfo.StartTimestamp, 0)).Seconds())
	}
	msg := []byte(fmt.Sprintf("Uptime: %d  Threads: 0  Questions: 0  Slow queries: 0  Opens: 0  Flush tables: 0  Open tables: 0  Queries per second avg: 0.000",
		uptime))
	data := cc.alloc.AllocWithLen(4, len(msg))
	data = append(data, msg...)

	err = cc.writePacket(data)
	if err != nil {
		return err
	}

	return cc.flush(ctx)
}

func (cc *clientConn) useDB(ctx context.Context, db string) (err error) {
	// if input is "use `SELECT`", mysql client just send "SELECT"
	// so we add `` around db.
	stmts, err := cc.ctx.Parse(ctx, "use `"+db+"`")
	if err != nil {
		return err
	}
	_, err = cc.ctx.ExecuteStmt(ctx, stmts[0])
	if err != nil {
		return err
	}
	cc.dbname = db
	return
}

func (cc *clientConn) flush(ctx context.Context) error {
	var (
		stmtDetail *execdetails.StmtExecDetails
		startTime  time.Time
	)
	if stmtDetailRaw := ctx.Value(execdetails.StmtExecDetailKey); stmtDetailRaw != nil {
		//nolint:forcetypeassert
		stmtDetail = stmtDetailRaw.(*execdetails.StmtExecDetails)
		startTime = time.Now()
	}
	defer func() {
		if stmtDetail != nil {
			stmtDetail.WriteSQLRespDuration += time.Since(startTime)
		}
		trace.StartRegion(ctx, "FlushClientConn").End()
		if ctx := cc.getCtx(); ctx != nil && ctx.WarningCount() > 0 {
			for _, err := range ctx.GetWarnings() {
				var warn *errors.Error
				if ok := goerr.As(err.Err, &warn); ok {
					code := uint16(warn.Code())
					errno.IncrementWarning(code, cc.user, cc.peerHost)
				}
			}
		}
	}()
	failpoint.Inject("FakeClientConn", func() {
		if cc.pkt == nil {
			failpoint.Return(nil)
		}
	})
	return cc.pkt.flush()
}

func (cc *clientConn) writeOK(ctx context.Context) error {
	return cc.writeOkWith(ctx, mysql.OKHeader, true, cc.ctx.Status())
}

func (cc *clientConn) writeOkWith(ctx context.Context, header byte, flush bool, status uint16) error {
	msg := cc.ctx.LastMessage()
	affectedRows := cc.ctx.AffectedRows()
	lastInsertID := cc.ctx.LastInsertID()
	warnCnt := cc.ctx.WarningCount()

	enclen := 0
	if len(msg) > 0 {
		enclen = lengthEncodedIntSize(uint64(len(msg))) + len(msg)
	}

	data := cc.alloc.AllocWithLen(4, 32+enclen)
	data = append(data, header)
	data = dumpLengthEncodedInt(data, affectedRows)
	data = dumpLengthEncodedInt(data, lastInsertID)
	if cc.capability&mysql.ClientProtocol41 > 0 {
		data = dumpUint16(data, status)
		data = dumpUint16(data, warnCnt)
	}
	if enclen > 0 {
		// although MySQL manual says the info message is string<EOF>(https://dev.mysql.com/doc/internals/en/packet-OK_Packet.html),
		// it is actually string<lenenc>
		data = dumpLengthEncodedString(data, []byte(msg))
	}

	err := cc.writePacket(data)
	if err != nil {
		return err
	}

	if flush {
		return cc.flush(ctx)
	}

	return nil
}

func (cc *clientConn) writeError(ctx context.Context, e error) error {
	var (
		m  *mysql.SQLError
		te *terror.Error
		ok bool
	)
	originErr := errors.Cause(e)
	if te, ok = originErr.(*terror.Error); ok {
		m = terror.ToSQLError(te)
	} else {
		e := errors.Cause(originErr)
		switch y := e.(type) {
		case *terror.Error:
			m = terror.ToSQLError(y)
		default:
			m = mysql.NewErrf(mysql.ErrUnknown, "%s", nil, e.Error())
		}
	}

	cc.lastCode = m.Code
	defer errno.IncrementError(m.Code, cc.user, cc.peerHost)
	data := cc.alloc.AllocWithLen(4, 16+len(m.Message))
	data = append(data, mysql.ErrHeader)
	data = append(data, byte(m.Code), byte(m.Code>>8))
	if cc.capability&mysql.ClientProtocol41 > 0 {
		data = append(data, '#')
		data = append(data, m.State...)
	}

	data = append(data, m.Message...)

	err := cc.writePacket(data)
	if err != nil {
		return err
	}
	return cc.flush(ctx)
}

// writeEOF writes an EOF packet or if ClientDeprecateEOF is set it
// writes an OK packet with EOF indicator.
// Note this function won't flush the stream because maybe there are more
// packets following it.
// serverStatus, a flag bit represents server information in the packet.
// Note: it is callers' responsibility to ensure correctness of serverStatus.
func (cc *clientConn) writeEOF(ctx context.Context, serverStatus uint16) error {
	if cc.capability&mysql.ClientDeprecateEOF > 0 {
		return cc.writeOkWith(ctx, mysql.EOFHeader, false, serverStatus)
	}

	data := cc.alloc.AllocWithLen(4, 9)

	data = append(data, mysql.EOFHeader)
	if cc.capability&mysql.ClientProtocol41 > 0 {
		data = dumpUint16(data, cc.ctx.WarningCount())
		data = dumpUint16(data, serverStatus)
	}

	err := cc.writePacket(data)
	return err
}

func (cc *clientConn) writeReq(ctx context.Context, filePath string) error {
	data := cc.alloc.AllocWithLen(4, 5+len(filePath))
	data = append(data, mysql.LocalInFileHeader)
	data = append(data, filePath...)

	err := cc.writePacket(data)
	if err != nil {
		return err
	}

	return cc.flush(ctx)
}

// handleLoadData does the additional work after processing the 'load data' query.
// It sends client a file path, then reads the file content from client, inserts data into database.
func (cc *clientConn) handleLoadData(ctx context.Context, loadDataWorker *executor.LoadDataWorker) error {
	// If the server handles the load data request, the client has to set the ClientLocalFiles capability.
	if cc.capability&mysql.ClientLocalFiles == 0 {
		return errNotAllowedCommand
	}
	if loadDataWorker == nil {
		return errors.New("load data info is empty")
	}

	err := cc.writeReq(ctx, loadDataWorker.Path)
	if err != nil {
		return err
	}

	var (
		// use Pipe to convert cc.readPacket to io.Reader
		r, w    = io.Pipe()
		drained bool
		wg      sync.WaitGroup
	)
	wg.Add(1)
	go func() {
		defer wg.Done()
		//nolint: errcheck
		defer w.Close()

		var (
			data []byte
			err2 error
		)
		for {
			if len(data) == 0 {
				data, err2 = cc.readPacket()
				if err2 != nil {
					w.CloseWithError(err2)
					return
				}
				// https://dev.mysql.com/doc/dev/mysql-server/latest/page_protocol_com_query_response_local_infile_request.html
				if len(data) == 0 {
					drained = true
					return
				}
			}

			n, err3 := w.Write(data)
			if err3 != nil {
				logutil.Logger(ctx).Error("write data meet error", zap.Error(err3))
				return
			}
			data = data[n:]
		}
	}()

	err = loadDataWorker.Load(ctx, executor.NewSimpleSeekerOnReadCloser(r))
	_ = r.Close()
	wg.Wait()

	if err != nil {
		if !drained {
			logutil.Logger(ctx).Info("not drained yet, try reading left data from client connection")
		}
		// drain the data from client conn util empty packet received, otherwise the connection will be reset
		// https://dev.mysql.com/doc/dev/mysql-server/latest/page_protocol_com_query_response_local_infile_request.html
		for !drained {
			// check kill flag again, let the draining loop could quit if empty packet could not be received
			if atomic.CompareAndSwapUint32(&loadDataWorker.Ctx.GetSessionVars().Killed, 1, 0) {
				logutil.Logger(ctx).Warn("receiving kill, stop draining data, connection may be reset")
				return executor.ErrQueryInterrupted
			}
			curData, err1 := cc.readPacket()
			if err1 != nil {
				logutil.Logger(ctx).Error("drain reading left data encounter errors", zap.Error(err1))
				break
			}
			if len(curData) == 0 {
				drained = true
				logutil.Logger(ctx).Info("draining finished for error", zap.Error(err))
				break
			}
		}
	}
	return err
}

// getDataFromPath gets file contents from file path.
func (cc *clientConn) getDataFromPath(ctx context.Context, path string) ([]byte, error) {
	err := cc.writeReq(ctx, path)
	if err != nil {
		return nil, err
	}
	var prevData, curData []byte
	for {
		curData, err = cc.readPacket()
		if err != nil && terror.ErrorNotEqual(err, io.EOF) {
			return nil, err
		}
		if len(curData) == 0 {
			break
		}
		prevData = append(prevData, curData...)
	}
	return prevData, nil
}

// handleLoadStats does the additional work after processing the 'load stats' query.
// It sends client a file path, then reads the file content from client, loads it into the storage.
func (cc *clientConn) handleLoadStats(ctx context.Context, loadStatsInfo *executor.LoadStatsInfo) error {
	// If the server handles the load data request, the client has to set the ClientLocalFiles capability.
	if cc.capability&mysql.ClientLocalFiles == 0 {
		return errNotAllowedCommand
	}
	if loadStatsInfo == nil {
		return errors.New("load stats: info is empty")
	}
	data, err := cc.getDataFromPath(ctx, loadStatsInfo.Path)
	if err != nil {
		return err
	}
	if len(data) == 0 {
		return nil
	}
	return loadStatsInfo.Update(data)
}

// handleIndexAdvise does the index advise work and returns the advise result for index.
func (cc *clientConn) handleIndexAdvise(ctx context.Context, indexAdviseInfo *executor.IndexAdviseInfo) error {
	if cc.capability&mysql.ClientLocalFiles == 0 {
		return errNotAllowedCommand
	}
	if indexAdviseInfo == nil {
		return errors.New("Index Advise: info is empty")
	}

	data, err := cc.getDataFromPath(ctx, indexAdviseInfo.Path)
	if err != nil {
		return err
	}
	if len(data) == 0 {
		return errors.New("Index Advise: infile is empty")
	}

	if err := indexAdviseInfo.GetIndexAdvice(ctx, data); err != nil {
		return err
	}

	// TODO: Write the rss []ResultSet. It will be done in another PR.
	return nil
}

func (cc *clientConn) handlePlanReplayerLoad(ctx context.Context, planReplayerLoadInfo *executor.PlanReplayerLoadInfo) error {
	if cc.capability&mysql.ClientLocalFiles == 0 {
		return errNotAllowedCommand
	}
	if planReplayerLoadInfo == nil {
		return errors.New("plan replayer load: info is empty")
	}
	data, err := cc.getDataFromPath(ctx, planReplayerLoadInfo.Path)
	if err != nil {
		return err
	}
	if len(data) == 0 {
		return nil
	}
	return planReplayerLoadInfo.Update(data)
}

func (cc *clientConn) handlePlanReplayerDump(ctx context.Context, e *executor.PlanReplayerDumpInfo) error {
	if cc.capability&mysql.ClientLocalFiles == 0 {
		return errNotAllowedCommand
	}
	if e == nil {
		return errors.New("plan replayer dump: executor is empty")
	}
	data, err := cc.getDataFromPath(ctx, e.Path)
	if err != nil {
		logutil.BgLogger().Error(err.Error())
		return err
	}
	if len(data) == 0 {
		return nil
	}
	return e.DumpSQLsFromFile(ctx, data)
}

func (cc *clientConn) audit(eventType plugin.GeneralEvent) {
	err := plugin.ForeachPlugin(plugin.Audit, func(p *plugin.Plugin) error {
		audit := plugin.DeclareAuditManifest(p.Manifest)
		if audit.OnGeneralEvent != nil {
			cmd := mysql.Command2Str[byte(atomic.LoadUint32(&cc.ctx.GetSessionVars().CommandValue))]
			ctx := context.WithValue(context.Background(), plugin.ExecStartTimeCtxKey, cc.ctx.GetSessionVars().StartTime)
			audit.OnGeneralEvent(ctx, cc.ctx.GetSessionVars(), eventType, cmd)
		}
		return nil
	})
	if err != nil {
		terror.Log(err)
	}
}

// handleQuery executes the sql query string and writes result set or result ok to the client.
// As the execution time of this function represents the performance of TiDB, we do time log and metrics here.
// There is a special query `load data` that does not return result, which is handled differently.
// Query `load stats` does not return result either.
func (cc *clientConn) handleQuery(ctx context.Context, sql string) (err error) {
	defer trace.StartRegion(ctx, "handleQuery").End()
	sessVars := cc.ctx.GetSessionVars()
	sc := sessVars.StmtCtx
	prevWarns := sc.GetWarnings()
	var stmts []ast.StmtNode
	cc.ctx.GetSessionVars().SetAlloc(cc.chunkAlloc)
	if stmts, err = cc.ctx.Parse(ctx, sql); err != nil {
		cc.onExtensionSQLParseFailed(sql, err)
		return err
	}

	if len(stmts) == 0 {
		return cc.writeOK(ctx)
	}

	warns := sc.GetWarnings()
	parserWarns := warns[len(prevWarns):]

	var pointPlans []plannercore.Plan
	if len(stmts) > 1 {
		// The client gets to choose if it allows multi-statements, and
		// probably defaults OFF. This helps prevent against SQL injection attacks
		// by early terminating the first statement, and then running an entirely
		// new statement.

		capabilities := cc.ctx.GetSessionVars().ClientCapability
		if capabilities&mysql.ClientMultiStatements < 1 {
			// The client does not have multi-statement enabled. We now need to determine
			// how to handle an unsafe situation based on the multiStmt sysvar.
			switch cc.ctx.GetSessionVars().MultiStatementMode {
			case variable.OffInt:
				err = errMultiStatementDisabled
				return err
			case variable.OnInt:
				// multi statement is fully permitted, do nothing
			default:
				warn := stmtctx.SQLWarn{Level: stmtctx.WarnLevelWarning, Err: errMultiStatementDisabled}
				parserWarns = append(parserWarns, warn)
			}
		}

		// Only pre-build point plans for multi-statement query
		pointPlans, err = cc.prefetchPointPlanKeys(ctx, stmts)
		if err != nil {
			for _, stmt := range stmts {
				cc.onExtensionStmtEnd(stmt, false, err)
			}
			return err
		}
		metrics.NumOfMultiQueryHistogram.Observe(float64(len(stmts)))
	}
	if len(pointPlans) > 0 {
		defer cc.ctx.ClearValue(plannercore.PointPlanKey)
	}
	var retryable bool
	var lastStmt ast.StmtNode
	var expiredStmtTaskID uint64
	for i, stmt := range stmts {
		if lastStmt != nil {
			cc.onExtensionStmtEnd(lastStmt, true, nil)
		}
		lastStmt = stmt

		// expiredTaskID is the task ID of the previous statement. When executing a stmt,
		// the StmtCtx will be reinit and the TaskID will change. We can compare the StmtCtx.TaskID
		// with the previous one to determine whether StmtCtx has been inited for the current stmt.
		expiredStmtTaskID = sessVars.StmtCtx.TaskID

		if len(pointPlans) > 0 {
			// Save the point plan in Session, so we don't need to build the point plan again.
			cc.ctx.SetValue(plannercore.PointPlanKey, plannercore.PointPlanVal{Plan: pointPlans[i]})
		}
		retryable, err = cc.handleStmt(ctx, stmt, parserWarns, i == len(stmts)-1)
		if err != nil {
			action, txnErr := sessiontxn.GetTxnManager(&cc.ctx).OnStmtErrorForNextAction(ctx, sessiontxn.StmtErrAfterQuery, err)
			if txnErr != nil {
				err = txnErr
				break
			}

			if retryable && action == sessiontxn.StmtActionRetryReady {
				cc.ctx.GetSessionVars().RetryInfo.Retrying = true
				_, err = cc.handleStmt(ctx, stmt, parserWarns, i == len(stmts)-1)
				cc.ctx.GetSessionVars().RetryInfo.Retrying = false
				if err != nil {
					break
				}
				continue
			}
			if !retryable || !errors.ErrorEqual(err, storeerr.ErrTiFlashServerTimeout) {
				break
			}
			_, allowTiFlashFallback := cc.ctx.GetSessionVars().AllowFallbackToTiKV[kv.TiFlash]
			if !allowTiFlashFallback {
				break
			}
			// When the TiFlash server seems down, we append a warning to remind the user to check the status of the TiFlash
			// server and fallback to TiKV.
			warns := append(parserWarns, stmtctx.SQLWarn{Level: stmtctx.WarnLevelError, Err: err})
			delete(cc.ctx.GetSessionVars().IsolationReadEngines, kv.TiFlash)
			_, err = cc.handleStmt(ctx, stmt, warns, i == len(stmts)-1)
			cc.ctx.GetSessionVars().IsolationReadEngines[kv.TiFlash] = struct{}{}
			if err != nil {
				break
			}
		}
	}

	if lastStmt != nil {
		cc.onExtensionStmtEnd(lastStmt, sessVars.StmtCtx.TaskID != expiredStmtTaskID, err)
	}

	return err
}

// prefetchPointPlanKeys extracts the point keys in multi-statement query,
// use BatchGet to get the keys, so the values will be cached in the snapshot cache, save RPC call cost.
// For pessimistic transaction, the keys will be batch locked.
func (cc *clientConn) prefetchPointPlanKeys(ctx context.Context, stmts []ast.StmtNode) ([]plannercore.Plan, error) {
	txn, err := cc.ctx.Txn(false)
	if err != nil {
		return nil, err
	}
	if !txn.Valid() {
		// Only prefetch in-transaction query for simplicity.
		// Later we can support out-transaction multi-statement query.
		return nil, nil
	}
	vars := cc.ctx.GetSessionVars()
	if vars.TxnCtx.IsPessimistic {
		if vars.IsIsolation(ast.ReadCommitted) {
			// TODO: to support READ-COMMITTED, we need to avoid getting new TS for each statement in the query.
			return nil, nil
		}
		if vars.TxnCtx.GetForUpdateTS() != vars.TxnCtx.StartTS {
			// Do not handle the case that ForUpdateTS is changed for simplicity.
			return nil, nil
		}
	}
	pointPlans := make([]plannercore.Plan, len(stmts))
	var idxKeys []kv.Key //nolint: prealloc
	var rowKeys []kv.Key //nolint: prealloc
	sc := vars.StmtCtx
	for i, stmt := range stmts {
		if _, ok := stmt.(*ast.UseStmt); ok {
			// If there is a "use db" statement, we shouldn't cache even if it's possible.
			// Consider the scenario where there are statements that could execute on multiple
			// schemas, but the schema is actually different.
			return nil, nil
		}
		// TODO: the preprocess is run twice, we should find some way to avoid do it again.
		// TODO: handle the PreprocessorReturn.
		if err = plannercore.Preprocess(ctx, cc.getCtx(), stmt); err != nil {
			return nil, err
		}
		p := plannercore.TryFastPlan(cc.ctx.Session, stmt)
		pointPlans[i] = p
		if p == nil {
			continue
		}
		// Only support Update for now.
		// TODO: support other point plans.
		if x, ok := p.(*plannercore.Update); ok {
			//nolint:forcetypeassert
			updateStmt := stmt.(*ast.UpdateStmt)
			if pp, ok := x.SelectPlan.(*plannercore.PointGetPlan); ok {
				if pp.PartitionInfo != nil {
					continue
				}
				if pp.IndexInfo != nil {
					executor.ResetUpdateStmtCtx(sc, updateStmt, vars)
					idxKey, err1 := executor.EncodeUniqueIndexKey(cc.getCtx(), pp.TblInfo, pp.IndexInfo, pp.IndexValues, pp.TblInfo.ID)
					if err1 != nil {
						return nil, err1
					}
					idxKeys = append(idxKeys, idxKey)
				} else {
					rowKeys = append(rowKeys, tablecodec.EncodeRowKeyWithHandle(pp.TblInfo.ID, pp.Handle))
				}
			}
		}
	}
	if len(idxKeys) == 0 && len(rowKeys) == 0 {
		return pointPlans, nil
	}
	snapshot := txn.GetSnapshot()
	idxVals, err1 := snapshot.BatchGet(ctx, idxKeys)
	if err1 != nil {
		return nil, err1
	}
	for idxKey, idxVal := range idxVals {
		h, err2 := tablecodec.DecodeHandleInUniqueIndexValue(idxVal, false)
		if err2 != nil {
			return nil, err2
		}
		tblID := tablecodec.DecodeTableID(hack.Slice(idxKey))
		rowKeys = append(rowKeys, tablecodec.EncodeRowKeyWithHandle(tblID, h))
	}
	if vars.TxnCtx.IsPessimistic {
		allKeys := append(rowKeys, idxKeys...)
		err = executor.LockKeys(ctx, cc.getCtx(), vars.LockWaitTimeout, allKeys...)
		if err != nil {
			// suppress the lock error, we are not going to handle it here for simplicity.
			err = nil
			logutil.BgLogger().Warn("lock keys error on prefetch", zap.Error(err))
		}
	} else {
		_, err = snapshot.BatchGet(ctx, rowKeys)
		if err != nil {
			return nil, err
		}
	}
	return pointPlans, nil
}

// The first return value indicates whether the call of handleStmt has no side effect and can be retried.
// Currently, the first return value is used to fall back to TiKV when TiFlash is down.
func (cc *clientConn) handleStmt(ctx context.Context, stmt ast.StmtNode, warns []stmtctx.SQLWarn, lastStmt bool) (bool, error) {
	ctx = context.WithValue(ctx, execdetails.StmtExecDetailKey, &execdetails.StmtExecDetails{})
	ctx = context.WithValue(ctx, util.ExecDetailsKey, &util.ExecDetails{})
	reg := trace.StartRegion(ctx, "ExecuteStmt")
	cc.audit(plugin.Starting)
	rs, err := cc.ctx.ExecuteStmt(ctx, stmt)
	reg.End()
	// The session tracker detachment from global tracker is solved in the `rs.Close` in most cases.
	// If the rs is nil, the detachment will be done in the `handleNoDelay`.
	if rs != nil {
		defer terror.Call(rs.Close)
	}
	if err != nil {
		return true, err
	}

	status := cc.ctx.Status()
	if lastStmt {
		cc.ctx.GetSessionVars().StmtCtx.AppendWarnings(warns)
	} else {
		status |= mysql.ServerMoreResultsExists
	}

	if rs != nil {
		if connStatus := atomic.LoadInt32(&cc.status); connStatus == connStatusShutdown {
			return false, executor.ErrQueryInterrupted
		}
		if retryable, err := cc.writeResultset(ctx, rs, false, status, 0); err != nil {
			return retryable, err
		}
		return false, nil
	}

	handled, err := cc.handleFileTransInConn(ctx, status)
	if handled {
		if execStmt := cc.ctx.Value(session.ExecStmtVarKey); execStmt != nil {
			//nolint:forcetypeassert
			execStmt.(*executor.ExecStmt).FinishExecuteStmt(0, err, false)
		}
	}
	if err != nil {
		return false, err
	}

	return false, nil
}

func (cc *clientConn) handleFileTransInConn(ctx context.Context, status uint16) (bool, error) {
	handled := false
	loadDataInfo := cc.ctx.Value(executor.LoadDataVarKey)
	if loadDataInfo != nil {
		handled = true
		defer cc.ctx.SetValue(executor.LoadDataVarKey, nil)
		//nolint:forcetypeassert
		if err := cc.handleLoadData(ctx, loadDataInfo.(*executor.LoadDataWorker)); err != nil {
			return handled, err
		}
	}

	loadStats := cc.ctx.Value(executor.LoadStatsVarKey)
	if loadStats != nil {
		handled = true
		defer cc.ctx.SetValue(executor.LoadStatsVarKey, nil)
		//nolint:forcetypeassert
		if err := cc.handleLoadStats(ctx, loadStats.(*executor.LoadStatsInfo)); err != nil {
			return handled, err
		}
	}

	indexAdvise := cc.ctx.Value(executor.IndexAdviseVarKey)
	if indexAdvise != nil {
		handled = true
		defer cc.ctx.SetValue(executor.IndexAdviseVarKey, nil)
		//nolint:forcetypeassert
		if err := cc.handleIndexAdvise(ctx, indexAdvise.(*executor.IndexAdviseInfo)); err != nil {
			return handled, err
		}
	}

	planReplayerLoad := cc.ctx.Value(executor.PlanReplayerLoadVarKey)
	if planReplayerLoad != nil {
		handled = true
		defer cc.ctx.SetValue(executor.PlanReplayerLoadVarKey, nil)
		//nolint:forcetypeassert
		if err := cc.handlePlanReplayerLoad(ctx, planReplayerLoad.(*executor.PlanReplayerLoadInfo)); err != nil {
			return handled, err
		}
	}

	planReplayerDump := cc.ctx.Value(executor.PlanReplayerDumpVarKey)
	if planReplayerDump != nil {
		handled = true
		defer cc.ctx.SetValue(executor.PlanReplayerDumpVarKey, nil)
		//nolint:forcetypeassert
		if err := cc.handlePlanReplayerDump(ctx, planReplayerDump.(*executor.PlanReplayerDumpInfo)); err != nil {
			return handled, err
		}
	}
	return handled, cc.writeOkWith(ctx, mysql.OKHeader, true, status)
}

// handleFieldList returns the field list for a table.
// The sql string is composed of a table name and a terminating character \x00.
func (cc *clientConn) handleFieldList(ctx context.Context, sql string) (err error) {
	parts := strings.Split(sql, "\x00")
	columns, err := cc.ctx.FieldList(parts[0])
	if err != nil {
		return err
	}
	data := cc.alloc.AllocWithLen(4, 1024)
	cc.initResultEncoder(ctx)
	defer cc.rsEncoder.clean()
	for _, column := range columns {
		data = data[0:4]
		data = column.DumpWithDefault(data, cc.rsEncoder)
		if err := cc.writePacket(data); err != nil {
			return err
		}
	}
	if err := cc.writeEOF(ctx, cc.ctx.Status()); err != nil {
		return err
	}
	return cc.flush(ctx)
}

// writeResultset writes data into a resultset and uses rs.Next to get row data back.
// If binary is true, the data would be encoded in BINARY format.
// serverStatus, a flag bit represents server information.
// fetchSize, the desired number of rows to be fetched each time when client uses cursor.
// retryable indicates whether the call of writeResultset has no side effect and can be retried to correct error. The call
// has side effect in cursor mode or once data has been sent to client. Currently retryable is used to fallback to TiKV when
// TiFlash is down.
func (cc *clientConn) writeResultset(ctx context.Context, rs ResultSet, binary bool, serverStatus uint16, fetchSize int) (retryable bool, runErr error) {
	defer func() {
		// close ResultSet when cursor doesn't exist
		r := recover()
		if r == nil {
			return
		}
		if str, ok := r.(string); !ok || !strings.HasPrefix(str, memory.PanicMemoryExceed) {
			panic(r)
		}
		// TODO(jianzhang.zj: add metrics here)
		runErr = errors.Errorf("%v", r)
		logutil.Logger(ctx).Error("write query result panic", zap.Stringer("lastSQL", getLastStmtInConn{cc}), zap.Stack("stack"), zap.Any("recover", r))
	}()
	cc.initResultEncoder(ctx)
	defer cc.rsEncoder.clean()
	if mysql.HasCursorExistsFlag(serverStatus) {
		if err := cc.writeChunksWithFetchSize(ctx, rs, serverStatus, fetchSize); err != nil {
			return false, err
		}
		return false, cc.flush(ctx)
	}
	if retryable, err := cc.writeChunks(ctx, rs, binary, serverStatus); err != nil {
		return retryable, err
	}

	return false, cc.flush(ctx)
}

func (cc *clientConn) writeColumnInfo(columns []*ColumnInfo) error {
	data := cc.alloc.AllocWithLen(4, 1024)
	data = dumpLengthEncodedInt(data, uint64(len(columns)))
	if err := cc.writePacket(data); err != nil {
		return err
	}
	for _, v := range columns {
		data = data[0:4]
		data = v.Dump(data, cc.rsEncoder)
		if err := cc.writePacket(data); err != nil {
			return err
		}
	}
	return nil
}

// writeChunks writes data from a Chunk, which filled data by a ResultSet, into a connection.
// binary specifies the way to dump data. It throws any error while dumping data.
// serverStatus, a flag bit represents server information
// The first return value indicates whether error occurs at the first call of ResultSet.Next.
func (cc *clientConn) writeChunks(ctx context.Context, rs ResultSet, binary bool, serverStatus uint16) (bool, error) {
	data := cc.alloc.AllocWithLen(4, 1024)
	req := rs.NewChunk(cc.chunkAlloc)
	gotColumnInfo := false
	firstNext := true
	validNextCount := 0
	var start time.Time
	var stmtDetail *execdetails.StmtExecDetails
	stmtDetailRaw := ctx.Value(execdetails.StmtExecDetailKey)
	if stmtDetailRaw != nil {
		//nolint:forcetypeassert
		stmtDetail = stmtDetailRaw.(*execdetails.StmtExecDetails)
	}
	for {
		failpoint.Inject("fetchNextErr", func(value failpoint.Value) {
			//nolint:forcetypeassert
			switch value.(string) {
			case "firstNext":
				failpoint.Return(firstNext, storeerr.ErrTiFlashServerTimeout)
			case "secondNext":
				if !firstNext {
					failpoint.Return(firstNext, storeerr.ErrTiFlashServerTimeout)
				}
			case "secondNextAndRetConflict":
				if !firstNext && validNextCount > 1 {
					failpoint.Return(firstNext, kv.ErrWriteConflict)
				}
			}
		})
		// Here server.tidbResultSet implements Next method.
		err := rs.Next(ctx, req)
		if err != nil {
			return firstNext, err
		}
		if !gotColumnInfo {
			// We need to call Next before we get columns.
			// Otherwise, we will get incorrect columns info.
			columns := rs.Columns()
			if stmtDetail != nil {
				start = time.Now()
			}
			if err = cc.writeColumnInfo(columns); err != nil {
				return false, err
			}
			if cc.capability&mysql.ClientDeprecateEOF == 0 {
				// metadata only needs EOF marker for old clients without ClientDeprecateEOF
				if err = cc.writeEOF(ctx, serverStatus); err != nil {
					return false, err
				}
			}
			if stmtDetail != nil {
				stmtDetail.WriteSQLRespDuration += time.Since(start)
			}
			gotColumnInfo = true
		}
		rowCount := req.NumRows()
		if rowCount == 0 {
			break
		}
		validNextCount++
		firstNext = false
		reg := trace.StartRegion(ctx, "WriteClientConn")
		if stmtDetail != nil {
			start = time.Now()
		}
		for i := 0; i < rowCount; i++ {
			data = data[0:4]
			if binary {
				data, err = dumpBinaryRow(data, rs.Columns(), req.GetRow(i), cc.rsEncoder)
			} else {
				data, err = dumpTextRow(data, rs.Columns(), req.GetRow(i), cc.rsEncoder)
			}
			if err != nil {
				reg.End()
				return false, err
			}
			if err = cc.writePacket(data); err != nil {
				reg.End()
				return false, err
			}
		}
		reg.End()
		if stmtDetail != nil {
			stmtDetail.WriteSQLRespDuration += time.Since(start)
		}
	}

	if stmtDetail != nil {
		start = time.Now()
	}

	err := cc.writeEOF(ctx, serverStatus)
	if stmtDetail != nil {
		stmtDetail.WriteSQLRespDuration += time.Since(start)
	}
	return false, err
}

// writeChunksWithFetchSize writes data from a Chunk, which filled data by a ResultSet, into a connection.
// binary specifies the way to dump data. It throws any error while dumping data.
// serverStatus, a flag bit represents server information.
// fetchSize, the desired number of rows to be fetched each time when client uses cursor.
func (cc *clientConn) writeChunksWithFetchSize(ctx context.Context, rs ResultSet, serverStatus uint16, fetchSize int) error {
	fetchedRows := rs.GetFetchedRows()
	// if fetchedRows is not enough, getting data from recordSet.
	// NOTE: chunk should not be allocated from the allocator
	// the allocator will reset every statement
	// but it maybe stored in the result set among statements
	// ref https://github.com/pingcap/tidb/blob/7fc6ebbda4ddf84c0ba801ca7ebb636b934168cf/server/conn_stmt.go#L233-L239
	// Here server.tidbResultSet implements Next method.
	req := rs.NewChunk(nil)
	for len(fetchedRows) < fetchSize {
		if err := rs.Next(ctx, req); err != nil {
			return err
		}
		rowCount := req.NumRows()
		if rowCount == 0 {
			break
		}
		// filling fetchedRows with chunk
		for i := 0; i < rowCount; i++ {
			fetchedRows = append(fetchedRows, req.GetRow(i))
		}
		req = chunk.Renew(req, cc.ctx.GetSessionVars().MaxChunkSize)
	}

	// tell the client COM_STMT_FETCH has finished by setting proper serverStatus,
	// and close ResultSet.
	if len(fetchedRows) == 0 {
		serverStatus &^= mysql.ServerStatusCursorExists
		serverStatus |= mysql.ServerStatusLastRowSend
		terror.Call(rs.Close)
		return cc.writeEOF(ctx, serverStatus)
	}

	// construct the rows sent to the client according to fetchSize.
	var curRows []chunk.Row
	if fetchSize < len(fetchedRows) {
		curRows = fetchedRows[:fetchSize]
		fetchedRows = fetchedRows[fetchSize:]
	} else {
		curRows = fetchedRows
		fetchedRows = fetchedRows[:0]
	}
	rs.StoreFetchedRows(fetchedRows)

	data := cc.alloc.AllocWithLen(4, 1024)
	var stmtDetail *execdetails.StmtExecDetails
	stmtDetailRaw := ctx.Value(execdetails.StmtExecDetailKey)
	if stmtDetailRaw != nil {
		//nolint:forcetypeassert
		stmtDetail = stmtDetailRaw.(*execdetails.StmtExecDetails)
	}
	var (
		err   error
		start time.Time
	)
	if stmtDetail != nil {
		start = time.Now()
	}
	for _, row := range curRows {
		data = data[0:4]
		data, err = dumpBinaryRow(data, rs.Columns(), row, cc.rsEncoder)
		if err != nil {
			return err
		}
		if err = cc.writePacket(data); err != nil {
			return err
		}
	}
	if stmtDetail != nil {
		stmtDetail.WriteSQLRespDuration += time.Since(start)
	}
	if cl, ok := rs.(fetchNotifier); ok {
		cl.OnFetchReturned()
	}
	if stmtDetail != nil {
		start = time.Now()
	}
	err = cc.writeEOF(ctx, serverStatus)
	if stmtDetail != nil {
		stmtDetail.WriteSQLRespDuration += time.Since(start)
	}
	return err
}

func (cc *clientConn) setConn(conn net.Conn) {
	cc.bufReadConn = newBufferedReadConn(conn)
	if cc.pkt == nil {
		cc.pkt = newPacketIO(cc.bufReadConn)
	} else {
		// Preserve current sequence number.
		cc.pkt.setBufferedReadConn(cc.bufReadConn)
	}
}

func (cc *clientConn) upgradeToTLS(tlsConfig *tls.Config) error {
	// Important: read from buffered reader instead of the original net.Conn because it may contain data we need.
	tlsConn := tls.Server(cc.bufReadConn, tlsConfig)
	if err := tlsConn.Handshake(); err != nil {
		return err
	}
	cc.setConn(tlsConn)
	cc.tlsConn = tlsConn
	return nil
}

func (cc *clientConn) handleChangeUser(ctx context.Context, data []byte) error {
	user, data := parseNullTermString(data)
	cc.user = string(hack.String(user))
	if len(data) < 1 {
		return mysql.ErrMalformPacket
	}
	passLen := int(data[0])
	data = data[1:]
	if passLen > len(data) {
		return mysql.ErrMalformPacket
	}
	pass := data[:passLen]
	data = data[passLen:]
	dbName, data := parseNullTermString(data)
	cc.dbname = string(hack.String(dbName))
	pluginName := ""
	if len(data) > 0 {
		// skip character set
		if cc.capability&mysql.ClientProtocol41 > 0 && len(data) >= 2 {
			data = data[2:]
		}
		if cc.capability&mysql.ClientPluginAuth > 0 && len(data) > 0 {
			pluginNameB, _ := parseNullTermString(data)
			pluginName = string(hack.String(pluginNameB))
		}
	}

	if err := cc.ctx.Close(); err != nil {
		logutil.Logger(ctx).Debug("close old context failed", zap.Error(err))
	}
	// session was closed by `ctx.Close` and should `openSession` explicitly to renew session.
	// `openSession` won't run again in `openSessionAndDoAuth` because ctx is not nil.
	err := cc.openSession()
	if err != nil {
		return err
	}
	fakeResp := &handshakeResponse41{
		Auth:       pass,
		AuthPlugin: pluginName,
		Capability: cc.capability,
	}
	if fakeResp.AuthPlugin != "" {
		failpoint.Inject("ChangeUserAuthSwitch", func(val failpoint.Value) {
			failpoint.Return(errors.Errorf("%v", val))
		})
		newpass, err := cc.checkAuthPlugin(ctx, fakeResp)
		if err != nil {
			return err
		}
		if len(newpass) > 0 {
			fakeResp.Auth = newpass
		}
	}
	if err := cc.openSessionAndDoAuth(fakeResp.Auth, fakeResp.AuthPlugin); err != nil {
		return err
	}
	return cc.handleCommonConnectionReset(ctx)
}

func (cc *clientConn) handleResetConnection(ctx context.Context) error {
	user := cc.ctx.GetSessionVars().User
	err := cc.ctx.Close()
	if err != nil {
		logutil.Logger(ctx).Debug("close old context failed", zap.Error(err))
	}
	var tlsStatePtr *tls.ConnectionState
	if cc.tlsConn != nil {
		tlsState := cc.tlsConn.ConnectionState()
		tlsStatePtr = &tlsState
	}
	tidbCtx, err := cc.server.driver.OpenCtx(cc.connectionID, cc.capability, cc.collation, cc.dbname, tlsStatePtr, cc.extensions)
	if err != nil {
		return err
	}
	cc.setCtx(tidbCtx)
	if !cc.ctx.AuthWithoutVerification(user) {
		return errors.New("Could not reset connection")
	}
	if cc.dbname != "" { // Restore the current DB
		err = cc.useDB(context.Background(), cc.dbname)
		if err != nil {
			return err
		}
	}
	cc.ctx.SetSessionManager(cc.server)

	return cc.handleCommonConnectionReset(ctx)
}

func (cc *clientConn) handleCommonConnectionReset(ctx context.Context) error {
	connectionInfo := cc.connectInfo()
	cc.ctx.GetSessionVars().ConnectionInfo = connectionInfo

	cc.onExtensionConnEvent(extension.ConnReset, nil)
	err := plugin.ForeachPlugin(plugin.Audit, func(p *plugin.Plugin) error {
		authPlugin := plugin.DeclareAuditManifest(p.Manifest)
		if authPlugin.OnConnectionEvent != nil {
			connInfo := cc.ctx.GetSessionVars().ConnectionInfo
			err := authPlugin.OnConnectionEvent(context.Background(), plugin.ChangeUser, connInfo)
			if err != nil {
				return err
			}
		}
		return nil
	})
	if err != nil {
		return err
	}
	return cc.writeOK(ctx)
}

// safe to noop except 0x01 "FLUSH PRIVILEGES"
func (cc *clientConn) handleRefresh(ctx context.Context, subCommand byte) error {
	if subCommand == 0x01 {
		if err := cc.handleQuery(ctx, "FLUSH PRIVILEGES"); err != nil {
			return err
		}
	}
	return cc.writeOK(ctx)
}

var _ fmt.Stringer = getLastStmtInConn{}

type getLastStmtInConn struct {
	*clientConn
}

func (cc getLastStmtInConn) String() string {
	if len(cc.lastPacket) == 0 {
		return ""
	}
	cmd, data := cc.lastPacket[0], cc.lastPacket[1:]
	switch cmd {
	case mysql.ComInitDB:
		return "Use " + string(data)
	case mysql.ComFieldList:
		return "ListFields " + string(data)
	case mysql.ComQuery, mysql.ComStmtPrepare:
		sql := string(hack.String(data))
		if cc.ctx.GetSessionVars().EnableRedactLog {
			sql = parser.Normalize(sql)
		}
		return tidbutil.QueryStrForLog(sql)
	case mysql.ComStmtExecute, mysql.ComStmtFetch:
		stmtID := binary.LittleEndian.Uint32(data[0:4])
		return tidbutil.QueryStrForLog(cc.preparedStmt2String(stmtID))
	case mysql.ComStmtClose, mysql.ComStmtReset:
		stmtID := binary.LittleEndian.Uint32(data[0:4])
		return mysql.Command2Str[cmd] + " " + strconv.Itoa(int(stmtID))
	default:
		if cmdStr, ok := mysql.Command2Str[cmd]; ok {
			return cmdStr
		}
		return string(hack.String(data))
	}
}

// PProfLabel return sql label used to tag pprof.
func (cc getLastStmtInConn) PProfLabel() string {
	if len(cc.lastPacket) == 0 {
		return ""
	}
	cmd, data := cc.lastPacket[0], cc.lastPacket[1:]
	switch cmd {
	case mysql.ComInitDB:
		return "UseDB"
	case mysql.ComFieldList:
		return "ListFields"
	case mysql.ComStmtClose:
		return "CloseStmt"
	case mysql.ComStmtReset:
		return "ResetStmt"
	case mysql.ComQuery, mysql.ComStmtPrepare:
		return parser.Normalize(tidbutil.QueryStrForLog(string(hack.String(data))))
	case mysql.ComStmtExecute, mysql.ComStmtFetch:
		stmtID := binary.LittleEndian.Uint32(data[0:4])
		return tidbutil.QueryStrForLog(cc.preparedStmt2StringNoArgs(stmtID))
	default:
		return ""
	}
}<|MERGE_RESOLUTION|>--- conflicted
+++ resolved
@@ -113,11 +113,8 @@
 		status:       connStatusDispatching,
 		lastActive:   time.Now(),
 		authPlugin:   mysql.AuthNativePassword,
-<<<<<<< HEAD
 		quit:         make(chan struct{}),
-=======
 		ppEnabled:    s.cfg.ProxyProtocol.Networks != "",
->>>>>>> 196ddc08
 	}
 }
 
@@ -160,10 +157,8 @@
 		sync.RWMutex
 		cancelFunc context.CancelFunc
 	}
-<<<<<<< HEAD
 	// quit is close once clientConn quit Run().
-	quit chan struct{}
-=======
+	quit       chan struct{}
 	extensions *extension.SessionExtensions
 
 	// Proxy Protocol Enabled
@@ -180,7 +175,6 @@
 	cc.ctx.Lock()
 	cc.ctx.TiDBContext = ctx
 	cc.ctx.Unlock()
->>>>>>> 196ddc08
 }
 
 func (cc *clientConn) String() string {
@@ -1046,8 +1040,7 @@
 				zap.String("err", fmt.Sprintf("%v", r)),
 				zap.Stack("stack"),
 			)
-<<<<<<< HEAD
-			err := cc.writeError(ctx, errors.Errorf("%v", r))
+			err := cc.writeError(ctx, fmt.Errorf("%v", r))
 			terror.Log(err)
 			metrics.PanicCounter.WithLabelValues(metrics.LabelSession).Inc()
 		}
@@ -1057,12 +1050,6 @@
 		}
 
 		close(cc.quit)
-=======
-			err := cc.writeError(ctx, fmt.Errorf("%v", r))
-			terror.Log(err)
-			metrics.PanicCounter.WithLabelValues(metrics.LabelSession).Inc()
-		}
->>>>>>> 196ddc08
 	}()
 
 	// Usually, client connection status changes between [dispatching] <=> [reading].
